<!--
Copyright 2020 Google LLC

Licensed under the Apache License, Version 2.0 (the "License");
you may not use this file except in compliance with the License.
You may obtain a copy of the License at

    https://www.apache.org/licenses/LICENSE-2.0

Unless required by applicable law or agreed to in writing, software
distributed under the License is distributed on an "AS IS" BASIS,
WITHOUT WARRANTIES OR CONDITIONS OF ANY KIND, either express or implied.
See the License for the specific language governing permissions and
limitations under the License.
-->

<html lang="en">
  <head>
    {% include 'shared/html_head.html' %}
  </head>
  <body>
    {% include 'shared/platform_banner.html' %} {% include
    'shared/navigation.html' %}
    <!-- Main Content -->
    <main class="container">
      <!-- Header -->
      <div class="row d-flex align-items-end header header-body">
        <div class="col-lg-4">
          <a href="/login" type="button" class="btn btn-secondary"
            ><span class="mr-2 material-icons arrow-back">arrow_back</span
            >Back</a
          >
        </div>
        <div class="col-md-8">
          <h2 class="header-title" id="signup-title">Register a new account</h2>
        </div>
      </div>
      <div class="row mt-5 mb-5">
        <div class="col-lg-10 offset-lg-1">
          <div class="card">
            <div class="card-body">
              <div class="row mt-4">
                <div class="col-10 offset-1 mb-2">
                  <form
                    id="signup-form"
                    class="needs-validation"
                    novalidate=""
                    method="POST"
                    action="/signup"
                  >
                    <h4 class="mb-4">Account Information</h4>
                    <div
                      id="alertBanner"
                      class="alert alert-danger mb-4 hidden"
                      role="alert"
                    >
                      <span class="alert-icon mr-2 material-icons error-icon"
                        >error</span
                      >Passwords don't match. Please try again.
                    </div>
                    <div class="mb-5">
                      <label
                        class="text-uppercase text-muted secondary-text"
                        for="username"
                        >Username</label
                      >
                      <div class="input-group mt-2 mb-5">
                        <div class="input-group-prepend mr-2">
                          <span class="input-group-text"
                            ><span class="material-icons"
                              >account_circle</span
                            ></span
                          >
                        </div>
                        <input
                          class="form-control"
                          type="text"
                          id="signup-username"
                          name="username"
                          autocomplete="off"
                          pattern="([a-zA-Z0-9_]){2,15}"
                          required
                        />
                        <div class="invalid-feedback">
                          Please enter a valid username. Username must be 2 to
                          15 characters in length and contain only alphanumeric
                          or underscore characters.
                        </div>
                      </div>
                    </div>

                    <div class="mb-5">
                      <label class="text-uppercase text-muted secondary-text" for="email">Email</label>
                      <div class="input-group mt-2 mb-5">
                        <div class="input-group-prepend mr-2">
                          <span class="input-group-text"><span class="material-icons">account_circle</span></span>
                        </div>
                        <input class="form-control" type="text" id="signup-email" name="email" autocomplete="off" required>
                        <div class="invalid-feedback">
                            Please enter an email address.
                        </div>
                      </div>
                    </div>

                    <div class="mb-5">
                      <label
                        class="text-uppercase text-muted secondary-text"
                        for="password"
                        >Password</label
                      >
                      <div class="input-group mt-2 mb-5">
                        <div class="input-group-prepend mr-2">
                          <span class="input-group-text"
                            ><span class="material-icons">lock</span></span
                          >
                        </div>
                        <input
                          class="form-control"
                          type="password"
                          id="signup-password"
                          value=""
                          name="password"
                          autocomplete="off"
                          required
                        />
                        <div class="invalid-feedback">
                          Please enter a password.
                        </div>
                      </div>
                    </div>

                    <div class="mb-5">
                      <label
                        class="text-uppercase text-muted secondary-text"
                        for="password-repeat"
                        >Confirm Password</label
                      >
                      <div class="input-group mt-2 mb-5">
                        <div class="input-group-prepend mr-2">
                          <span class="input-group-text"
                            ><span class="material-icons">lock</span></span
                          >
                        </div>
                        <input
                          class="form-control"
                          type="password"
                          id="signup-password-repeat"
                          name="password-repeat"
                          autocomplete="off"
                          required
                        />
                        <div class="invalid-feedback">
                          Please confirm your password.
                        </div>
                      </div>
                    </div>

                    <h4 class="mb-4">Personal Information</h4>
                    <!-- <h6 class="mb-5">
                      Some fields are read-only for this demo for security
                      purposes.
                    </h6> -->

                    <div class="row mb-5">
                      <div class="col-md-6">
                        <label
                          class="text-uppercase text-muted secondary-text"
                          for="firstname"
                          >First name</label
                        >
                        <input
                          type="text"
                          class="form-control"
                          id="signup-firstname"
                          name="firstname"
                          required
                        />
                        <div class="invalid-feedback">
                          Valid first name is required.
                        </div>
                      </div>
                      <div class="col-md-6">
                        <label
                          class="text-uppercase text-muted secondary-text"
                          for="lastname"
                          >Last name</label
                        >
                        <input
                          type="text"
                          class="form-control"
                          id="signup-lastname"
                          name="lastname"
                          required
                        />
                        <div class="invalid-feedback">
                          Valid last name is required.
                        </div>
                      </div>
                    </div>

                    <!-- <div class="mb-5">
                      <label
                        class="text-uppercase text-muted secondary-text"
                        for="address"
                        >Address</label
                      >
                      <input
                        type="text"
                        class="form-control"
                        id="address"
                        name="address"
                        value="123 Nth Avenue, New York City"
                        readonly
                      />
                      <div class="invalid-feedback">
                        Please enter your address.
                      </div>
                    </div> -->

                    <div class="row mb-5">
                      <div class="col-md-5">
                        <label
                          class="text-uppercase text-muted secondary-text"
                          for="country"
                          >Country</label
                        >
                        <select
                          class="custom-select d-block w-100"
                          id="country"
                          name="country"
                          readonly
                        >
<<<<<<< HEAD
                         <option value="">United State</option> 
=======
                         <option value="">United States</option> 
>>>>>>> ba99e67a
                        </select>
                        <div class="invalid-feedback">
                          Please select a valid country.
                        </div>
                      </div>
                      <div class="col-md-4">
                        <label
                          class="text-uppercase text-muted secondary-text"
                          for="state"
                          >State</label
                        >
                        class="custom-select d-block w-100"
                          id="state"
                          name="state"
                          readonly
                        >
                          <option value="">Choose...</option>
                          <option value="AL">Alabama</option>
                          <option value="AK">Alaska</option>
                          <option value="AZ">Arizona</option>
                          <option value="AR">Arkansas</option>
                          <option value="CA">California</option>
                          <option value="CO">Colorado</option>
                          <option value="CT">Connecticut</option>
                          <option value="DE">Delaware</option>
                          <option value="DC">District Of Columbia</option>
                          <option value="FL">Florida</option>
                          <option value="GA">Georgia</option>
                          <option value="HI">Hawaii</option>
                          <option value="ID">Idaho</option>
                          <option value="IL">Illinois</option>
                          <option value="IN">Indiana</option>
                          <option value="IA">Iowa</option>
                          <option value="KS">Kansas</option>
                          <option value="KY">Kentucky</option>
                          <option value="LA">Louisiana</option>
                          <option value="ME">Maine</option>
                          <option value="MD">Maryland</option>
                          <option value="MA">Massachusetts</option>
                          <option value="MI">Michigan</option>
                          <option value="MN">Minnesota</option>
                          <option value="MS">Mississippi</option>
                          <option value="MO">Missouri</option>
                          <option value="MT">Montana</option>
                          <option value="NE">Nebraska</option>
                          <option value="NV">Nevada</option>
                          <option value="NH">New Hampshire</option>
                          <option value="NJ">New Jersey</option>
                          <option value="NM">New Mexico</option>
                          <option selected value="NY">New York</option>
                          <option value="NC">North Carolina</option>
                          <option value="ND">North Dakota</option>
                          <option value="OH">Ohio</option>
                          <option value="OK">Oklahoma</option>
                          <option value="OR">Oregon</option>
                          <option value="PA">Pennsylvania</option>
                          <option value="RI">Rhode Island</option>
                          <option value="SC">South Carolina</option>
                          <option value="SD">South Dakota</option>
                          <option value="TN">Tennessee</option>
                          <option value="TX">Texas</option>
                          <option value="UT">Utah</option>
                          <option value="VT">Vermont</option>
                          <option value="VA">Virginia</option>
                          <option value="WA">Washington</option>
                          <option value="WV">West Virginia</option>
                          <option value="WI">Wisconsin</option>
                          <option value="WY">Wyoming</option>
                        
                        <div class="invalid-feedback">
                          Please provide a valid state.
                        </div>
                      </div>
                      <div class="col-md-3">
                        <label
                          class="text-uppercase text-muted secondary-text"
                          for="zip"
                          >Zip</label
                        >
                        <input
                          type="text"
                          class="form-control"
                          id="zip"
                          name="zip"
                          value="10004"
                          readonly
                        />
                        <div class="invalid-feedback">Zip code required.</div>
                      </div>
                    </div>

                    <div class="row mb-5">
                      <div class="col-md-6">
                        <label
                          class="text-uppercase text-muted secondary-text"
                          for="social"
                          >SSN</label
                        >
                        <input
                          type="text"
                          class="form-control"
                          id="ssn"
                          name="ssn"
                          value="111-22-3333"
                          readonly
                        />
                        <div class="invalid-feedback">
                          Valid SSN is required.
                        </div>
                      </div>
                      <div class="col-md-6">
                        <label
                          class="text-uppercase text-muted secondary-text"
                          for="birthday"
                          >Birthday</label
                        >
                        <input
                          type="date"
                          class="form-control"
                          id="signup-birthday"
                          name="birthday"
                          min="1900-01-01"
                          required
                        />
                        <div class="invalid-feedback">
                          Valid birthday is required.
                        </div>
                      </div>
                    </div>

                    <div class="mb-5">
                      <label
                        class="text-uppercase text-muted secondary-text"
                        for="timezone"
                        >Timezone</label
                      >
                      <select
                        class="custom-select d-block w-100"
                        id="timezone"
                        name="timezone"
                        required
                      >
                        <option
                          timeZoneId="1"
                          gmtAdjustment="GMT-12:00"
                          useDaylightTime="0"
                          value="-12"
                        >
                          (GMT-12:00) International Date Line West
                        </option>
                        <option
                          timeZoneId="2"
                          gmtAdjustment="GMT-11:00"
                          useDaylightTime="0"
                          value="-11"
                        >
                          (GMT-11:00) Midway Island, Samoa
                        </option>
                        <option
                          timeZoneId="3"
                          gmtAdjustment="GMT-10:00"
                          useDaylightTime="0"
                          value="-10"
                        >
                          (GMT-10:00) Hawaii
                        </option>
                        <option
                          timeZoneId="4"
                          gmtAdjustment="GMT-09:00"
                          useDaylightTime="1"
                          value="-9"
                        >
                          (GMT-09:00) Alaska
                        </option>
                        <option
                          timeZoneId="5"
                          gmtAdjustment="GMT-08:00"
                          useDaylightTime="1"
                          value="-8"
                        >
                          (GMT-08:00) Pacific Time (US & Canada)
                        </option>
                        <option
                          timeZoneId="6"
                          gmtAdjustment="GMT-08:00"
                          useDaylightTime="1"
                          value="-8"
                        >
                          (GMT-08:00) Tijuana, Baja California
                        </option>
                        <option
                          timeZoneId="7"
                          gmtAdjustment="GMT-07:00"
                          useDaylightTime="0"
                          value="-7"
                        >
                          (GMT-07:00) Arizona
                        </option>
                        <option
                          timeZoneId="8"
                          gmtAdjustment="GMT-07:00"
                          useDaylightTime="1"
                          value="-7"
                        >
                          (GMT-07:00) Chihuahua, La Paz, Mazatlan
                        </option>
                        <option
                          timeZoneId="9"
                          gmtAdjustment="GMT-07:00"
                          useDaylightTime="1"
                          value="-7"
                        >
                          (GMT-07:00) Mountain Time (US & Canada)
                        </option>
                        <option
                          timeZoneId="10"
                          gmtAdjustment="GMT-06:00"
                          useDaylightTime="0"
                          value="-6"
                        >
                          (GMT-06:00) Central America
                        </option>
                        <option
                          timeZoneId="11"
                          gmtAdjustment="GMT-06:00"
                          useDaylightTime="1"
                          value="-6"
                        >
                          (GMT-06:00) Central Time (US & Canada)
                        </option>
                        <option
                          timeZoneId="12"
                          gmtAdjustment="GMT-06:00"
                          useDaylightTime="1"
                          value="-6"
                        >
                          (GMT-06:00) Guadalajara, Mexico City, Monterrey
                        </option>
                        <option
                          timeZoneId="13"
                          gmtAdjustment="GMT-06:00"
                          useDaylightTime="0"
                          value="-6"
                        >
                          (GMT-06:00) Saskatchewan
                        </option>
                        <option
                          timeZoneId="14"
                          gmtAdjustment="GMT-05:00"
                          useDaylightTime="0"
                          value="-5"
                        >
                          (GMT-05:00) Bogota, Lima, Quito, Rio Branco
                        </option>
                        <option
                          selected
                          timeZoneId="15"
                          gmtAdjustment="GMT-05:00"
                          useDaylightTime="1"
                          value="-5"
                        >
                          (GMT-05:00) Eastern Time (US & Canada)
                        </option>
                        <option
                          timeZoneId="16"
                          gmtAdjustment="GMT-05:00"
                          useDaylightTime="1"
                          value="-5"
                        >
                          (GMT-05:00) Indiana (East)
                        </option>
                        <option
                          timeZoneId="17"
                          gmtAdjustment="GMT-04:00"
                          useDaylightTime="1"
                          value="-4"
                        >
                          (GMT-04:00) Atlantic Time (Canada)
                        </option>
                        <option
                          timeZoneId="18"
                          gmtAdjustment="GMT-04:00"
                          useDaylightTime="0"
                          value="-4"
                        >
                          (GMT-04:00) Caracas, La Paz
                        </option>
                        <option
                          timeZoneId="19"
                          gmtAdjustment="GMT-04:00"
                          useDaylightTime="0"
                          value="-4"
                        >
                          (GMT-04:00) Manaus
                        </option>
                        <option
                          timeZoneId="20"
                          gmtAdjustment="GMT-04:00"
                          useDaylightTime="1"
                          value="-4"
                        >
                          (GMT-04:00) Santiago
                        </option>
                        <option
                          timeZoneId="21"
                          gmtAdjustment="GMT-03:30"
                          useDaylightTime="1"
                          value="-3.5"
                        >
                          (GMT-03:30) Newfoundland
                        </option>
                        <option
                          timeZoneId="22"
                          gmtAdjustment="GMT-03:00"
                          useDaylightTime="1"
                          value="-3"
                        >
                          (GMT-03:00) Brasilia
                        </option>
                        <option
                          timeZoneId="23"
                          gmtAdjustment="GMT-03:00"
                          useDaylightTime="0"
                          value="-3"
                        >
                          (GMT-03:00) Buenos Aires, Georgetown
                        </option>
                        <option
                          timeZoneId="24"
                          gmtAdjustment="GMT-03:00"
                          useDaylightTime="1"
                          value="-3"
                        >
                          (GMT-03:00) Greenland
                        </option>
                        <option
                          timeZoneId="25"
                          gmtAdjustment="GMT-03:00"
                          useDaylightTime="1"
                          value="-3"
                        >
                          (GMT-03:00) Montevideo
                        </option>
                        <option
                          timeZoneId="26"
                          gmtAdjustment="GMT-02:00"
                          useDaylightTime="1"
                          value="-2"
                        >
                          (GMT-02:00) Mid-Atlantic
                        </option>
                        <option
                          timeZoneId="27"
                          gmtAdjustment="GMT-01:00"
                          useDaylightTime="0"
                          value="-1"
                        >
                          (GMT-01:00) Cape Verde Is.
                        </option>
                        <option
                          timeZoneId="28"
                          gmtAdjustment="GMT-01:00"
                          useDaylightTime="1"
                          value="-1"
                        >
                          (GMT-01:00) Azores
                        </option>
                        <option
                          timeZoneId="29"
                          gmtAdjustment="GMT+00:00"
                          useDaylightTime="0"
                          value="0"
                        >
                          (GMT+00:00) Casablanca, Monrovia, Reykjavik
                        </option>
                        <option
                          timeZoneId="30"
                          gmtAdjustment="GMT+00:00"
                          useDaylightTime="1"
                          value="0"
                        >
                          (GMT+00:00) Greenwich Mean Time : Dublin, Edinburgh,
                          Lisbon, London
                        </option>
                        <option
                          timeZoneId="31"
                          gmtAdjustment="GMT+01:00"
                          useDaylightTime="1"
                          value="1"
                        >
                          (GMT+01:00) Amsterdam, Berlin, Bern, Rome, Stockholm,
                          Vienna
                        </option>
                        <option
                          timeZoneId="32"
                          gmtAdjustment="GMT+01:00"
                          useDaylightTime="1"
                          value="1"
                        >
                          (GMT+01:00) Belgrade, Bratislava, Budapest, Ljubljana,
                          Prague
                        </option>
                        <option
                          timeZoneId="33"
                          gmtAdjustment="GMT+01:00"
                          useDaylightTime="1"
                          value="1"
                        >
                          (GMT+01:00) Brussels, Copenhagen, Madrid, Paris
                        </option>
                        <option
                          timeZoneId="34"
                          gmtAdjustment="GMT+01:00"
                          useDaylightTime="1"
                          value="1"
                        >
                          (GMT+01:00) Sarajevo, Skopje, Warsaw, Zagreb
                        </option>
                        <option
                          timeZoneId="35"
                          gmtAdjustment="GMT+01:00"
                          useDaylightTime="1"
                          value="1"
                        >
                          (GMT+01:00) West Central Africa
                        </option>
                        <option
                          timeZoneId="36"
                          gmtAdjustment="GMT+02:00"
                          useDaylightTime="1"
                          value="2"
                        >
                          (GMT+02:00) Amman
                        </option>
                        <option
                          timeZoneId="37"
                          gmtAdjustment="GMT+02:00"
                          useDaylightTime="1"
                          value="2"
                        >
                          (GMT+02:00) Athens, Bucharest, Istanbul
                        </option>
                        <option
                          timeZoneId="38"
                          gmtAdjustment="GMT+02:00"
                          useDaylightTime="1"
                          value="2"
                        >
                          (GMT+02:00) Beirut
                        </option>
                        <option
                          timeZoneId="39"
                          gmtAdjustment="GMT+02:00"
                          useDaylightTime="1"
                          value="2"
                        >
                          (GMT+02:00) Cairo
                        </option>
                        <option
                          timeZoneId="40"
                          gmtAdjustment="GMT+02:00"
                          useDaylightTime="0"
                          value="2"
                        >
                          (GMT+02:00) Harare, Pretoria
                        </option>
                        <option
                          timeZoneId="41"
                          gmtAdjustment="GMT+02:00"
                          useDaylightTime="1"
                          value="2"
                        >
                          (GMT+02:00) Helsinki, Kyiv, Riga, Sofia, Tallinn,
                          Vilnius
                        </option>
                        <option
                          timeZoneId="42"
                          gmtAdjustment="GMT+02:00"
                          useDaylightTime="1"
                          value="2"
                        >
                          (GMT+02:00) Jerusalem
                        </option>
                        <option
                          timeZoneId="43"
                          gmtAdjustment="GMT+02:00"
                          useDaylightTime="1"
                          value="2"
                        >
                          (GMT+02:00) Minsk
                        </option>
                        <option
                          timeZoneId="44"
                          gmtAdjustment="GMT+02:00"
                          useDaylightTime="1"
                          value="2"
                        >
                          (GMT+02:00) Windhoek
                        </option>
                        <option
                          timeZoneId="45"
                          gmtAdjustment="GMT+03:00"
                          useDaylightTime="0"
                          value="3"
                        >
                          (GMT+03:00) Kuwait, Riyadh, Baghdad
                        </option>
                        <option
                          timeZoneId="46"
                          gmtAdjustment="GMT+03:00"
                          useDaylightTime="1"
                          value="3"
                        >
                          (GMT+03:00) Moscow, St. Petersburg, Volgograd
                        </option>
                        <option
                          timeZoneId="47"
                          gmtAdjustment="GMT+03:00"
                          useDaylightTime="0"
                          value="3"
                        >
                          (GMT+03:00) Nairobi
                        </option>
                        <option
                          timeZoneId="48"
                          gmtAdjustment="GMT+03:00"
                          useDaylightTime="0"
                          value="3"
                        >
                          (GMT+03:00) Tbilisi
                        </option>
                        <option
                          timeZoneId="49"
                          gmtAdjustment="GMT+03:30"
                          useDaylightTime="1"
                          value="3.5"
                        >
                          (GMT+03:30) Tehran
                        </option>
                        <option
                          timeZoneId="50"
                          gmtAdjustment="GMT+04:00"
                          useDaylightTime="0"
                          value="4"
                        >
                          (GMT+04:00) Abu Dhabi, Muscat
                        </option>
                        <option
                          timeZoneId="51"
                          gmtAdjustment="GMT+04:00"
                          useDaylightTime="1"
                          value="4"
                        >
                          (GMT+04:00) Baku
                        </option>
                        <option
                          timeZoneId="52"
                          gmtAdjustment="GMT+04:00"
                          useDaylightTime="1"
                          value="4"
                        >
                          (GMT+04:00) Yerevan
                        </option>
                        <option
                          timeZoneId="53"
                          gmtAdjustment="GMT+04:30"
                          useDaylightTime="0"
                          value="4.5"
                        >
                          (GMT+04:30) Kabul
                        </option>
                        <option
                          timeZoneId="54"
                          gmtAdjustment="GMT+05:00"
                          useDaylightTime="1"
                          value="5"
                        >
                          (GMT+05:00) Yekaterinburg
                        </option>
                        <option
                          timeZoneId="55"
                          gmtAdjustment="GMT+05:00"
                          useDaylightTime="0"
                          value="5"
                        >
                          (GMT+05:00) Islamabad, Karachi, Tashkent
                        </option>
                        <option
                          timeZoneId="56"
                          gmtAdjustment="GMT+05:30"
                          useDaylightTime="0"
                          value="5.5"
                        >
                          (GMT+05:30) Sri Jayawardenapura
                        </option>
                        <option
                          timeZoneId="57"
                          gmtAdjustment="GMT+05:30"
                          useDaylightTime="0"
                          value="5.5"
                        >
                          (GMT+05:30) Chennai, Kolkata, Mumbai, New Delhi
                        </option>
                        <option
                          timeZoneId="58"
                          gmtAdjustment="GMT+05:45"
                          useDaylightTime="0"
                          value="5.75"
                        >
                          (GMT+05:45) Kathmandu
                        </option>
                        <option
                          timeZoneId="59"
                          gmtAdjustment="GMT+06:00"
                          useDaylightTime="1"
                          value="6"
                        >
                          (GMT+06:00) Almaty, Novosibirsk
                        </option>
                        <option
                          timeZoneId="60"
                          gmtAdjustment="GMT+06:00"
                          useDaylightTime="0"
                          value="6"
                        >
                          (GMT+06:00) Astana, Dhaka
                        </option>
                        <option
                          timeZoneId="61"
                          gmtAdjustment="GMT+06:30"
                          useDaylightTime="0"
                          value="6.5"
                        >
                          (GMT+06:30) Yangon (Rangoon)
                        </option>
                        <option
                          timeZoneId="62"
                          gmtAdjustment="GMT+07:00"
                          useDaylightTime="0"
                          value="7"
                        >
                          (GMT+07:00) Bangkok, Hanoi, Jakarta
                        </option>
                        <option
                          timeZoneId="63"
                          gmtAdjustment="GMT+07:00"
                          useDaylightTime="1"
                          value="7"
                        >
                          (GMT+07:00) Krasnoyarsk
                        </option>
                        <option
                          timeZoneId="64"
                          gmtAdjustment="GMT+08:00"
                          useDaylightTime="0"
                          value="8"
                        >
                          (GMT+08:00) Beijing, Chongqing, Hong Kong, Urumqi
                        </option>
                        <option
                          timeZoneId="65"
                          gmtAdjustment="GMT+08:00"
                          useDaylightTime="0"
                          value="8"
                        >
                          (GMT+08:00) Kuala Lumpur, Singapore
                        </option>
                        <option
                          timeZoneId="66"
                          gmtAdjustment="GMT+08:00"
                          useDaylightTime="0"
                          value="8"
                        >
                          (GMT+08:00) Irkutsk, Ulaan Bataar
                        </option>
                        <option
                          timeZoneId="67"
                          gmtAdjustment="GMT+08:00"
                          useDaylightTime="0"
                          value="8"
                        >
                          (GMT+08:00) Perth
                        </option>
                        <option
                          timeZoneId="68"
                          gmtAdjustment="GMT+08:00"
                          useDaylightTime="0"
                          value="8"
                        >
                          (GMT+08:00) Taipei
                        </option>
                        <option
                          timeZoneId="69"
                          gmtAdjustment="GMT+09:00"
                          useDaylightTime="0"
                          value="9"
                        >
                          (GMT+09:00) Osaka, Sapporo, Tokyo
                        </option>
                        <option
                          timeZoneId="70"
                          gmtAdjustment="GMT+09:00"
                          useDaylightTime="0"
                          value="9"
                        >
                          (GMT+09:00) Seoul
                        </option>
                        <option
                          timeZoneId="71"
                          gmtAdjustment="GMT+09:00"
                          useDaylightTime="1"
                          value="9"
                        >
                          (GMT+09:00) Yakutsk
                        </option>
                        <option
                          timeZoneId="72"
                          gmtAdjustment="GMT+09:30"
                          useDaylightTime="0"
                          value="9.5"
                        >
                          (GMT+09:30) Adelaide
                        </option>
                        <option
                          timeZoneId="73"
                          gmtAdjustment="GMT+09:30"
                          useDaylightTime="0"
                          value="9.5"
                        >
                          (GMT+09:30) Darwin
                        </option>
                        <option
                          timeZoneId="74"
                          gmtAdjustment="GMT+10:00"
                          useDaylightTime="0"
                          value="10"
                        >
                          (GMT+10:00) Brisbane
                        </option>
                        <option
                          timeZoneId="75"
                          gmtAdjustment="GMT+10:00"
                          useDaylightTime="1"
                          value="10"
                        >
                          (GMT+10:00) Canberra, Melbourne, Sydney
                        </option>
                        <option
                          timeZoneId="76"
                          gmtAdjustment="GMT+10:00"
                          useDaylightTime="1"
                          value="10"
                        >
                          (GMT+10:00) Hobart
                        </option>
                        <option
                          timeZoneId="77"
                          gmtAdjustment="GMT+10:00"
                          useDaylightTime="0"
                          value="10"
                        >
                          (GMT+10:00) Guam, Port Moresby
                        </option>
                        <option
                          timeZoneId="78"
                          gmtAdjustment="GMT+10:00"
                          useDaylightTime="1"
                          value="10"
                        >
                          (GMT+10:00) Vladivostok
                        </option>
                        <option
                          timeZoneId="79"
                          gmtAdjustment="GMT+11:00"
                          useDaylightTime="1"
                          value="11"
                        >
                          (GMT+11:00) Magadan, Solomon Is., New Caledonia
                        </option>
                        <option
                          timeZoneId="80"
                          gmtAdjustment="GMT+12:00"
                          useDaylightTime="1"
                          value="12"
                        >
                          (GMT+12:00) Auckland, Wellington
                        </option>
                        <option
                          timeZoneId="81"
                          gmtAdjustment="GMT+12:00"
                          useDaylightTime="0"
                          value="12"
                        >
                          (GMT+12:00) Fiji, Kamchatka, Marshall Is.
                        </option>
                        <option
                          timeZoneId="82"
                          gmtAdjustment="GMT+13:00"
                          useDaylightTime="0"
                          value="13"
                        >
                          (GMT+13:00) Nuku'alofa
                        </option>
                      </select>
                      <div class="invalid-feedback">
                        Please select a valid timezone.
                      </div>
                    </div>

                    <hr class="mb-4" />
                    <div class="col-lg-10 offset-lg-1 sign-in">
                      <button class="btn btn-block btn-primary" type="submit">
                        Create Account
                      </button>
                    </div>
                  </form>
                </div>
              </div>
            </div>
          </div>
        </div>
      </div>
    </main>
    {% include 'shared/footer.html' %} {% include 'shared/scripts.html' %}
    <!-- Page specific-->
    <script src="static/scripts/signup.js"></script>
  </body>
</html><|MERGE_RESOLUTION|>--- conflicted
+++ resolved
@@ -230,11 +230,7 @@
                           name="country"
                           readonly
                         >
-<<<<<<< HEAD
-                         <option value="">United State</option> 
-=======
                          <option value="">United States</option> 
->>>>>>> ba99e67a
                         </select>
                         <div class="invalid-feedback">
                           Please select a valid country.
