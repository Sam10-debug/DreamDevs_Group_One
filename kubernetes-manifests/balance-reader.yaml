# Copyright 2024 Google LLC
#
# Licensed under the Apache License, Version 2.0 (the "License");
# you may not use this file except in compliance with the License.
# You may obtain a copy of the License at
#
#     https://www.apache.org/licenses/LICENSE-2.0
#
# Unless required by applicable law or agreed to in writing, software
# distributed under the License is distributed on an "AS IS" BASIS,
# WITHOUT WARRANTIES OR CONDITIONS OF ANY KIND, either express or implied.
# See the License for the specific language governing permissions and
# limitations under the License.

apiVersion: v1
kind: Service
metadata:
  labels:
    application: bank-of-anthos
    environment: development
    team: ledger
    tier: backend
  name: balancereader
spec:
  ports:
    - name: http
      port: 8080
      targetPort: 8080
  selector:
    app: balancereader
    application: bank-of-anthos
    environment: development
    team: ledger
    tier: backend
  type: ClusterIP
---
apiVersion: apps/v1
kind: Deployment
metadata:
  labels:
    application: bank-of-anthos
    environment: development
    team: ledger
    tier: backend
  name: balancereader
spec:
  selector:
    matchLabels:
      app: balancereader
      application: bank-of-anthos
      environment: development
      team: ledger
      tier: backend
  template:
    metadata:
      annotations:
        proxy.istio.io/config: '{ "holdApplicationUntilProxyStarts": true }'
      labels:
        app: balancereader
        application: bank-of-anthos
        environment: development
        team: ledger
        tier: backend
    spec:
      containers:
        - env:
            - name: VERSION
              value: v0.6.6
            - name: PORT
              value: '8080'
            - name: ENABLE_TRACING
<<<<<<< HEAD
              value: "false"
            - name: ENABLE_METRICS
              value: "false"
=======
              value: 'true'
            - name: ENABLE_METRICS
              value: 'true'
>>>>>>> 5c450754
            - name: POLL_MS
              value: '100'
            - name: CACHE_SIZE
              value: '1000000'
            - name: JVM_OPTS
              value: -XX:+UnlockExperimentalVMOptions -XX:+UseCGroupMemoryLimitForHeap -Xms256m -Xmx512m
            - name: LOG_LEVEL
              value: info
            - name: NAMESPACE
              valueFrom:
                fieldRef:
                  fieldPath: metadata.namespace
          envFrom:
            - configMapRef:
                name: environment-config
            - configMapRef:
                name: ledger-db-config
          image: us-central1-docker.pkg.dev/bank-of-anthos-ci/bank-of-anthos/balancereader:v0.6.6@sha256:cd9dee677105ac2a8310a624f774382d9b119887637a7e396f253f89aa70f2d5
          livenessProbe:
            httpGet:
              path: /healthy
              port: 8080
            initialDelaySeconds: 120
            periodSeconds: 5
            timeoutSeconds: 10
          name: balancereader
          readinessProbe:
            httpGet:
              path: /ready
              port: 8080
            initialDelaySeconds: 60
            periodSeconds: 5
            timeoutSeconds: 10
          resources:
            limits:
              cpu: 500m
              ephemeral-storage: 0.5Gi
              memory: 512Mi
            requests:
              cpu: 100m
              ephemeral-storage: 0.5Gi
              memory: 256Mi
          securityContext:
            allowPrivilegeEscalation: false
            capabilities:
              drop:
                - all
            privileged: false
            readOnlyRootFilesystem: true
          startupProbe:
            failureThreshold: 30
            httpGet:
              path: /healthy
              port: 8080
            periodSeconds: 10
          volumeMounts:
            - mountPath: /tmp
              name: tmp
            - mountPath: /tmp/.ssh
              name: publickey
              readOnly: true
      securityContext:
        fsGroup: 1000
        runAsGroup: 1000
        runAsNonRoot: true
        runAsUser: 1000
      serviceAccountName: bank-of-anthos
      terminationGracePeriodSeconds: 5
      volumes:
        - emptyDir: {}
          name: tmp
        - name: publickey
          secret:
            items:
              - key: jwtRS256.key.pub
                path: publickey
            secretName: jwt-key<|MERGE_RESOLUTION|>--- conflicted
+++ resolved
@@ -69,15 +69,9 @@
             - name: PORT
               value: '8080'
             - name: ENABLE_TRACING
-<<<<<<< HEAD
-              value: "false"
-            - name: ENABLE_METRICS
-              value: "false"
-=======
               value: 'true'
             - name: ENABLE_METRICS
               value: 'true'
->>>>>>> 5c450754
             - name: POLL_MS
               value: '100'
             - name: CACHE_SIZE
